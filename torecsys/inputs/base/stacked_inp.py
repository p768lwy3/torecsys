--- conflicted
+++ resolved
@@ -1,28 +1,15 @@
 from . import _Inputs
-from torecsys.utils.decorator import jit_experimental
 import torch
-<<<<<<< HEAD
 from torecsys.utils.decorator import jit_experimental, no_jit_experimental_by_namedtensor
 from typing import Dict, List
-=======
-import torch.nn as nn
-from typing import Dict, List, Union
->>>>>>> f03052b6
 
-## TODO
-## change schema to namedtuple 
 
 class StackedInputs(_Inputs):
     r"""Base Inputs class for stacking of list of Base Inputs class in columnwise. The shape of output 
     is :math:`(B, N_{1} + ... + N_{k}, E)` where :math:`N_{i}` is number of fields of inputs class i.
     """
-<<<<<<< HEAD
     @no_jit_experimental_by_namedtensor
     def __init__(self, inputs: List[_Inputs]):
-=======
-    @jit_experimental
-    def __init__(self, schema: List[tuple]):
->>>>>>> f03052b6
         r"""Initialize StackedInputs
         
         Args:
@@ -72,7 +59,6 @@
             # add module
             self.add_module("Input_%d" % idx, inp)
 
-<<<<<<< HEAD
             # append fields name to the list `inputs`
             schema = inp.schema
             for arguments in schema:
@@ -82,12 +68,7 @@
                     inputs.append(arguments)
 
         self.set_schema(inputs=list(set(inputs)))
-=======
-        # add modules in schema to the Module
-        for i, tup in enumerate(schema):
-            self.add_module("embedding_%d" % i, tup[0])
     
-
     def __getitem__(self, idx: Union[int, slice, str]) -> Union[nn.Module, List[nn.Module]]:
         """Get Embedding Layer by index of the schema.
         
@@ -98,7 +79,7 @@
             Union[nn.Module, List[nn.Module]]: Embedding layer(s) of the given index
         """
         if isinstance(idx, int):
-            emb_layers = self.schema[idx][0]
+            emb_layers = self.inputs[idx]
 
         elif isinstance(idx, slice):
             emb_layers = []
@@ -109,19 +90,18 @@
             step = idx.step if idx.step is not None else 1
 
             for i in range(start, stop, step):
-                emb_layers.append(self.schema[i][0])
+                emb_layers.append(self.inputs[i])
 
         elif isinstance(idx, str):
             emb_layers = []
-            for i in self.schema:
-                if idx in i[1]:
-                    emb_layers.append(i[0])
+            for inp in self.inputs:
+                if idx in inp.schema.inputs:
+                    emb_layers.append(i)
         
         else:
             raise ValueError("getitem only accept int, slice, and str.")
         
         return emb_layers
->>>>>>> f03052b6
 
     def forward(self, inputs: Dict[str, torch.Tensor]) -> torch.Tensor:
         r"""Foward calculation of StackedInputs
@@ -148,7 +128,6 @@
                 inp_args = [inp_dict]
             else:
                 # convert list of inputs to tensor, with shape = (B, N, *)
-<<<<<<< HEAD
                 inp_val = [inputs[i] for i in inp.schema.inputs]
                 inp_val = torch.cat(inp_val, dim="N")
                 inp_args = [inp_val]
@@ -163,35 +142,15 @@
             # check if output dimension is less than 3, then .unsqueeze(1)
             if output.dim() < 3:
                 output = output.unflatten("E", [("N", 1), ("E", output.size("E"))])
-=======
-                inp_val = [inputs[i] for i in inp_names]
-                ## inp_val = torch.cat(inp_val, dim=1)
-                inp_val = torch.cat(inp_val, dim="N")
-                inp_val = inp_val.rename(None)
-                args = [inp_val]
-
-                # set args for specific input
-                if embedding.__class__.__name__ == "SequenceIndicesEmbedding":
-                    arg_name = args_tuple[2][0]
-                    args.append(inputs[arg_name])
->>>>>>> f03052b6
             
             # embed / transform tensors
             embedded = embedding(*args)
             ## embedded.names = ("B", "N", "E")
             
             # append tensor to outputs
-<<<<<<< HEAD
             outputs.append(output)
 
         # stack in the second dimension, and the shape of output = (B, sum(N), E)
         outputs = torch.cat(outputs, dim="N")
-=======
-            outputs.append(embedded)
-
-        # stack in the second dimension, and the shape of output = (B, sum(N), E)
-        ## outputs = torch.cat(outputs, dim=2)
-        outputs = torch.cat(outputs, dim="E")
->>>>>>> f03052b6
 
         return outputs