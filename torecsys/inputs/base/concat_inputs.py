from . import _Inputs
import torch
<<<<<<< HEAD
from torecsys.utils.decorator import jit_experimental, no_jit_experimental_by_namedtensor
from typing import Dict, List
=======
import torch.nn as nn
from typing import Dict, List, Union
>>>>>>> f03052b6

## TODO
## change schema to namedtuple 

class ConcatInputs(_Inputs):
    r"""Base Inputs class for concatenation of list of Base Inputs class in rowwise. 
    The shape of output is :math:`(B, 1, E_{1} + ... + E_{k})`, where :math:`E_{i}` 
    is embedding size of :math:`i-th` field. 
    """
    @no_jit_experimental_by_namedtensor
    def __init__(self, inputs: List[_Inputs]):
        r"""Initialize ConcatInputs.
        
        Args:
            inputs (List[_Inputs]): List of input's layers (trs.inputs.base._Inputs), 
                i.e. class of trs.inputs.base. e.g. 
                
                .. code-block:: python
                    import torecsys as trs

                    # initialize embedding layers used in ConcatInputs
                    single_index_emb_0 = trs.inputs.base.SingleIndexEmbedding(2, 8)
                    single_index_emb_1 = trs.inputs.base.SingleIndexEmbedding(2, 8)

                    # set schema, including field names etc
                    single_index_emb_0.set_schema(["userId"])
                    single_index_emb_1.set_schema(["movieId"])

                    # create ConcatInputs embedding layer
                    inputs = [single_index_emb_0, single_index_emb_1]
                    concat_emb = trs.inputs.base.ConcatInputs(inputs=inputs)
        
        Attributes:
            inputs (List[_Inputs]): List of input's layers.
            length (int): Sum of length of input's layers, 
                i.e. number of fields of inputs, or embedding size of embedding.
        """
        # refer to parent class
        super(ConcatInputs, self).__init__()

        # bind inputs to inputs
        self.inputs = inputs

        # add schemas and modules from inputs to this module
        inputs = []
        for idx, inp in enumerate(self.inputs):
            # add module 
            self.add_module("input_%d" % idx, inp)

            # append fields name to the list `inputs`
            schema = inp.schema
            for arguments in schema:
                if isinstance(arguments, list):
                    inputs.extend(arguments)
                elif isinstance(arguments, str):
                    inputs.append(arguments)
        
        self.set_schema(inputs=list(set(inputs)))

        # bind length to sum of lengths of inputs,
        # i.e. number of fields of inputs, or embedding size of embedding.
        self.length = sum([len(inp) for inp in self.inputs])
    
    def __getitem__(self, idx: Union[int, slice, str]) -> Union[nn.Module, List[nn.Module]]:
        """Get Embedding Layer by index of the schema.
        
        Args:
            idx (Union[int, slice, str]): index to get embedding layer from the schema.
        
        Returns:
            Union[nn.Module, List[nn.Module]]: Embedding layer(s) of the given index
        """
        if isinstance(idx, int):
            emb_layers = self.schema[idx][0]

        elif isinstance(idx, slice):
            emb_layers = []
            
            # parse the slice object into integers used in range()
            start = idx.start if idx.start is not None else 0
            stop = idx.stop if idx.stop is not None else len(self.schema)
            step = idx.step if idx.step is not None else 1

            for i in range(start, stop, step):
                emb_layers.append(self.schema[i][0])

        elif isinstance(idx, str):
            emb_layers = []
            for i in self.schema:
                if idx in i[1]:
                    emb_layers.append(i[0])
        
        else:
            raise ValueError("getitem only accept int, slice, and str.")
        
        return emb_layers
    
    def forward(self, inputs: Dict[str, torch.Tensor]) -> torch.Tensor:
        r"""Foward calculation of ConcatInputs.
        
        Args:
            inputs (Dict[str, T]): Dictionary of inputs, where key is name of input fields, 
                and value is tensor pass to Input class.
        
        Returns:
            T, shape = (B, 1, E_{sum}), dtype = torch.float: Output of ConcatInputs, where 
                the values are concatenated in the third dimension.
        """
        # initialize list to store tensors temporarily 
        outputs = list()

        # loop through inputs 
        for inp in self.inputs:
            # convert list of inputs to tensor, with shape = (B, N, *)
<<<<<<< HEAD
            inp_val = [inputs[i] for i in inp.schema.inputs]
            inp_val = torch.cat(inp_val, dim="N")
            inp_args = [inp_val]
            
            # set args for specific input
            if inp.__class__.__name__ == "SequenceIndexEmbedding":
                inp_args.append(inputs[inp.schema.lengths])
            
            # calculate embedding values
            output = inp(*inp_args)

            # check if output dimension is less than 3, then .unsqueeze(1)
            if output.dim() < 3:
                output = output.unflatten("E", [("N", 1), ("E", output.size("E"))])
=======
            inp_val = [inputs[i] for i in inp_names]
            ## inp_val = torch.cat(inp_val, dim=1)
            inp_val = torch.cat(inp_val, dim="N")
            inp_val = inp_val.rename(None)
            args = [inp_val]
            
            # set args for specific input
            if embedding.__class__.__name__ == "SequenceIndicesEmbedding":
                arg_name = args_tuple[2][0]
                args.append(inputs[arg_name].rename(None))
>>>>>>> f03052b6
            
            # embed / transform tensors
            embedded = embedding(*args)
            ## embedded.names = ("B", "N", "E")

            # append tensor to outputs
<<<<<<< HEAD
            outputs.append(output)

        # concat in the third dimension, and the shape of output = (B, 1, sum(E))
=======
            outputs.append(embedded)

        # concat in the third dimension, and the shape of output = (B, 1, sum(E))
        ## outputs = torch.cat(outputs, dim=2)
>>>>>>> f03052b6
        outputs = torch.cat(outputs, dim="E")
        
        return outputs
        <|MERGE_RESOLUTION|>--- conflicted
+++ resolved
@@ -1,15 +1,8 @@
 from . import _Inputs
 import torch
-<<<<<<< HEAD
 from torecsys.utils.decorator import jit_experimental, no_jit_experimental_by_namedtensor
 from typing import Dict, List
-=======
-import torch.nn as nn
-from typing import Dict, List, Union
->>>>>>> f03052b6
 
-## TODO
-## change schema to namedtuple 
 
 class ConcatInputs(_Inputs):
     r"""Base Inputs class for concatenation of list of Base Inputs class in rowwise. 
@@ -121,7 +114,6 @@
         # loop through inputs 
         for inp in self.inputs:
             # convert list of inputs to tensor, with shape = (B, N, *)
-<<<<<<< HEAD
             inp_val = [inputs[i] for i in inp.schema.inputs]
             inp_val = torch.cat(inp_val, dim="N")
             inp_args = [inp_val]
@@ -136,34 +128,15 @@
             # check if output dimension is less than 3, then .unsqueeze(1)
             if output.dim() < 3:
                 output = output.unflatten("E", [("N", 1), ("E", output.size("E"))])
-=======
-            inp_val = [inputs[i] for i in inp_names]
-            ## inp_val = torch.cat(inp_val, dim=1)
-            inp_val = torch.cat(inp_val, dim="N")
-            inp_val = inp_val.rename(None)
-            args = [inp_val]
-            
-            # set args for specific input
-            if embedding.__class__.__name__ == "SequenceIndicesEmbedding":
-                arg_name = args_tuple[2][0]
-                args.append(inputs[arg_name].rename(None))
->>>>>>> f03052b6
             
             # embed / transform tensors
             embedded = embedding(*args)
             ## embedded.names = ("B", "N", "E")
 
             # append tensor to outputs
-<<<<<<< HEAD
             outputs.append(output)
 
         # concat in the third dimension, and the shape of output = (B, 1, sum(E))
-=======
-            outputs.append(embedded)
-
-        # concat in the third dimension, and the shape of output = (B, 1, sum(E))
-        ## outputs = torch.cat(outputs, dim=2)
->>>>>>> f03052b6
         outputs = torch.cat(outputs, dim="E")
         
         return outputs
